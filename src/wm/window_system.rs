--- conflicted
+++ resolved
@@ -36,11 +36,7 @@
 ///
 /// Being returned from a callback closure which modified internal structures,
 /// gets interpreted to take necessary actions.
-<<<<<<< HEAD
-#[derive(PartialEq, Eq)]
-=======
 #[derive(Debug, PartialEq, Eq)]
->>>>>>> 4cd2013a
 pub enum WmCommand {
     /// redraw everything
     Redraw,
