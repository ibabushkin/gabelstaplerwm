//! # Configuration module for gabelstaplerwm
//! This module is intended to be edited by the user in order to customize
//! the software and adjust it to his or her needs. You can edit the enums
//! freely, but you need to keep the functions already declared, as well as
//! trait instances which are derived or implemented, though you can change
//! the implementations of the `Default` trait. All other edits are welcome
//! as well, but chances are you 
//!
//! * don't need them to customize your wm.
//! * should consider contributing your changes back instead, as it seems to be
//!   a more involved and complex feature that you are working on.
//!
//! But feel free to do otherwise if you wish.
use std::collections::BTreeSet;
use std::env::home_dir;
use std::fmt;
use std::fs::File;
use std::io::prelude::*;
use std::process::{Command, Stdio};

use wm::client::{TagSet, TagStack, ClientSet, current_tagset};
use wm::kbd::*;

<<<<<<< HEAD
use wm::layout::{TilingArea, LayoutMessage};
use wm::layout::grid::Grid;
use wm::layout::monocle::Monocle;
use wm::layout::spiral::Spiral;
use wm::layout::stack::{DStack, HStack, VStack};
=======
use wm::layout::{TilingArea,LayoutMessage};
use wm::layout::monocle::Monocle;
use wm::layout::stack::{HStack,VStack};
>>>>>>> 9ba77d27

use wm::window_system::{Wm, WmConfig, WmCommand};

/// All tags used by `gabelstaplerwm`
///
/// Tags are symbolic identifiers by which you can classify your clients.
/// Each window has one or more tags, and you can display zero or more tags.
/// This means that all windows having at least one of the tags of the
/// *tagset* to be displayed attached get displayed.
#[derive(Clone, Debug, PartialEq, Eq, Hash, PartialOrd, Ord)]
pub enum Tag {
    /// the web tag - for browsers and stuff
    Web,
    /// the bookmarks tag
    Marks,
    /// "unlimited" number of work tags
    Work(i8),
    /// the media tag - movies, music apps etc. go here
    Media,
    /// the chat tag - for IRC and IM
    Chat,
    /// the log tag - for log viewing
    Logs,
    /// the monitoring tag - for htop & co.
    Mon,
}

impl Default for Tag {
    fn default() -> Tag {
        Tag::Work(0)
    }
}

impl fmt::Display for Tag {
    fn fmt(&self, f: &mut fmt::Formatter) -> fmt::Result {
        if let Tag::Work(n) = *self {
            write!(f, "work/{}", n)
        } else {
            write!(f, "{}", match *self {
                Tag::Web => "web",
                Tag::Marks => "marks",
                Tag::Media => "media",
                Tag::Chat => "chat",
                Tag::Logs => "logs",
                Tag::Mon => "mon",
                _ => "",
            })
        }
    }
}

/// All keyboard modes used by `gabelstaplerwm`-
///
/// A mode represents the active set of keybindings and/or their functionality.
/// This works like the vim editor: different keybindings get triggered in
/// different modes, even if the same keys are pressed.
///
/// # Limitations
/// Be aware that currently, `gabelstaplerwm` grabs the key combinations
/// globally during setup. This allows for overlapping keybindings in different
/// modes, but passing a key combination once grabbed to apps depending on mode
/// is currently impossible. This can be lifted in the future, if we decide to
/// regrab on every mode change, but that's a rather expensive operation, given
/// the currrent, `HashMap`-based design.
#[derive(Clone, Copy, Debug, PartialEq, Eq, Hash)]
pub enum Mode {
    /// normal mode doing normal stuff
    Normal,
    /// toggle tag on client mode
    Toggle,
    /// move client to tag mode
    Move,
    /// toggle tag on tagset mode
    Setup,
}

impl Default for Mode {
    fn default() -> Mode {
        Mode::Normal
    }
}

/// Generate a window manager config - colors, border width...
///
/// Here you can specify (or compute) the settings you want to have.
/// See the docs for `TilingArea` for more information.
pub fn generate_config() -> WmConfig {
    WmConfig {
        f_color: (0x0000, 0x5555, 0x7777), // this is #005577 (dwm cyan)
        u_color: (0x0000, 0x0000, 0x0000), // and this is #000000 (black)
        border_width: 1,
        // TODO: future configs should contain a closure (or define a function or w/e)
        // that gets passed a vector of tiling areas (corresponding to monitors) and
        // returns a vector of tiling areas to use.
        screen: TilingArea {
            offset_x: 0,
            offset_y: 20,
            width: 1366,
            height: 768,
        },
    }
}

/// Setup datastructures for the window manager.
///
/// This includes keybindings, default tag stack and matching.
pub fn setup_wm(wm: &mut Wm) {
    // keybindings
    let modkey = MOD4;
    wm.setup_bindings(vec![
        // focus n'th-tagset - modkey+[1-9]
        bind!(10, modkey, Mode::Normal, push_tagset!(0;; current_tagset)),
        bind!(11, modkey, Mode::Normal, push_tagset!(1;; current_tagset)),
        bind!(12, modkey, Mode::Normal, push_tagset!(2;; current_tagset)),
        bind!(13, modkey, Mode::Normal, push_tagset!(3;; current_tagset)),
        bind!(14, modkey, Mode::Normal, push_tagset!(4;; current_tagset)),
        bind!(15, modkey, Mode::Normal, push_tagset!(5;; current_tagset)),
        bind!(16, modkey, Mode::Normal, push_tagset!(6;; current_tagset)),
        bind!(17, modkey, Mode::Normal, push_tagset!(7;; current_tagset)),
        bind!(18, modkey, Mode::Normal, push_tagset!(8;; current_tagset)),
        // toggle tags on current client - modkey+[1-6]
        bind!(10, modkey, Mode::Toggle, toggle_tag!(Tag::Web)),
        bind!(11, modkey, Mode::Toggle, toggle_tag!(Tag::Marks)),
        bind!(12, modkey, Mode::Toggle, toggle_tag!(Tag::Chat)),
        bind!(13, modkey, Mode::Toggle, toggle_tag!(Tag::Media)),
        bind!(14, modkey, Mode::Toggle, toggle_tag!(Tag::Logs)),
        bind!(15, modkey, Mode::Toggle, toggle_tag!(Tag::Mon)),
        // move client to tags - modkey+[1-6]
        bind!(10, modkey, Mode::Move, move_to_tag!(Tag::Web)),
        bind!(11, modkey, Mode::Move, move_to_tag!(Tag::Marks)),
        bind!(12, modkey, Mode::Move, move_to_tag!(Tag::Chat)),
        bind!(13, modkey, Mode::Move, move_to_tag!(Tag::Media)),
        bind!(14, modkey, Mode::Move, move_to_tag!(Tag::Logs)),
        bind!(15, modkey, Mode::Move, move_to_tag!(Tag::Mon)),
        // toggle tags on current tagset - modkey+[1-6]
        bind!(10, modkey, Mode::Setup,
              toggle_show_tag!(Tag::Web;; current_tagset)),
        bind!(11, modkey, Mode::Setup,
              toggle_show_tag!(Tag::Marks;; current_tagset)),
        bind!(12, modkey, Mode::Setup,
              toggle_show_tag!(Tag::Chat;; current_tagset)),
        bind!(13, modkey, Mode::Setup,
              toggle_show_tag!(Tag::Media;; current_tagset)),
        bind!(14, modkey, Mode::Setup,
              toggle_show_tag!(Tag::Logs;; current_tagset)),
        bind!(15, modkey, Mode::Setup,
              toggle_show_tag!(Tag::Mon;; current_tagset)),
        // quit the window manager - modkey+CTRL+q
        bind!(24, modkey+CTRL, Mode::Normal, |_, _| {
            let _ = Command::new("killall")
                .arg("lemonbar")
                .spawn();
            WmCommand::Quit
        }),
        // spawn alarm/reminder notification with a delay - modkey+q
        bind!(24, modkey, Mode::Normal, |_, _| exec_script("alarm.zsh", &[])),
        // spawn custom dmenu - modkey+w
        bind!(25, modkey, Mode::Normal, |_, _| exec_script("menu.sh", &[])),
        // spawn dmenu_run - modkey+SHIFT-w
        bind!(25, modkey+SHIFT, Mode::Normal, |_, _|
              exec_command("dmenu_run", &["-y", "20"])),
        // spawn password manager script for dmenu - modkey+e
        bind!(26, modkey, Mode::Normal, |_, _| exec_script("pass.sh", &[])),
        // switch to normal mode - modkey+r
        bind!(27, modkey, Mode::Toggle, |_, _| {
            write_mode("NORMAL");
            WmCommand::ModeSwitch(Mode::Normal)
        }),
        bind!(27, modkey, Mode::Move, |_, _| {
            write_mode("NORMAL");
            WmCommand::ModeSwitch(Mode::Normal)
        }),
        bind!(27, modkey, Mode::Setup, |_, _| {
            write_mode("NORMAL");
            WmCommand::ModeSwitch(Mode::Normal)
        }),
        // switch to toggle mode - modkey+t
        bind!(28, modkey, Mode::Normal, |_, _| {
            write_mode("TOGGLE");
            WmCommand::ModeSwitch(Mode::Toggle)
        }),
        bind!(28, modkey, Mode::Move, |_, _| {
            write_mode("TOGGLE");
            WmCommand::ModeSwitch(Mode::Toggle)
        }),
        bind!(28, modkey, Mode::Setup, |_, _| {
            write_mode("TOGGLE");
            WmCommand::ModeSwitch(Mode::Toggle)
        }),
        // switch to move mode - modkey+z
        bind!(29, modkey, Mode::Normal, |_, _| {
            write_mode("MOVE");
            WmCommand::ModeSwitch(Mode::Move)
        }),
        bind!(29, modkey, Mode::Toggle, |_, _| {
            write_mode("MOVE");
            WmCommand::ModeSwitch(Mode::Move)
        }),
        bind!(29, modkey, Mode::Setup, |_, _| {
            write_mode("MOVE");
            WmCommand::ModeSwitch(Mode::Move)
        }),
        // switch to setup mode - modkey+u
        bind!(30, modkey, Mode::Normal, |_, _| {
            write_mode("SETUP");
            WmCommand::ModeSwitch(Mode::Setup)
        }),
        bind!(30, modkey, Mode::Toggle, |_, _| {
            write_mode("SETUP");
            WmCommand::ModeSwitch(Mode::Setup)
        }),
        bind!(30, modkey, Mode::Move, |_, _| {
            write_mode("SETUP");
            WmCommand::ModeSwitch(Mode::Setup)
        }),
        // spawn a terminal - modkey+i
        bind!(31, modkey, Mode::Normal, |_, _| exec_command("termite", &[])),
        // spawn an agenda notification - modkey+o
        bind!(32, modkey, Mode::Normal, |_, _| exec_script("org.sh", &[])),
        // spawn a weather notification - modkey+p
        bind!(33, modkey, Mode::Normal, |_, _| exec_script("weather.sh", &[])),
        // reset focus (in case bad things happened)
        bind!(34, modkey, Mode::Normal, |_, _| WmCommand::Focus),
        // lock screen - modkey+s
        bind!(39, modkey, Mode::Normal, |_, _| exec_command("slock", &[])),
        // shutdown system - modkey+CTRL+s
        bind!(39, modkey+CTRL, Mode::Normal, |_, _|
              exec_command("sudo", &["shutdown", "-h", "now"])),
        // go back in tagset history - modkey+g
        bind!(42, modkey, Mode::Normal, |c, s| {
            if s.tag_stack_mut().view_prev() {
                println!("{}", current_tagset(c, s));
                WmCommand::Redraw
            } else {
                WmCommand::NoCommand
            }
        }),
        // focus windows by direction or order - modkey+[hjkl+-]
        bind!(43, modkey, Mode::Normal, focus!(ClientSet::focus_left)),
        bind!(44, modkey, Mode::Normal, focus!(ClientSet::focus_bottom)),
        bind!(45, modkey, Mode::Normal, focus!(ClientSet::focus_top)),
        bind!(46, modkey, Mode::Normal, focus!(ClientSet::focus_right)),
        bind!(35, modkey, Mode::Normal, focus!(ClientSet::focus_next)),
        bind!(61, modkey, Mode::Normal, focus!(ClientSet::focus_prev)),
        // swap windows by direction or order - modkey+SHIFT+[hjkl+-]
        bind!(43, modkey+SHIFT, Mode::Normal, swap!(ClientSet::swap_left)),
        bind!(44, modkey+SHIFT, Mode::Normal, swap!(ClientSet::swap_bottom)),
        bind!(45, modkey+SHIFT, Mode::Normal, swap!(ClientSet::swap_top)),
        bind!(46, modkey+SHIFT, Mode::Normal, swap!(ClientSet::swap_right)),
        bind!(35, modkey+SHIFT, Mode::Normal, swap!(ClientSet::swap_next)),
        bind!(61, modkey+SHIFT, Mode::Normal, swap!(ClientSet::swap_prev)),
        // change layout attributes - modkey+CTRL+[jk]
        bind!(44, modkey+CTRL, Mode::Normal, edit_layout!(
                LayoutMessage::MasterFactorRel(-5),
                LayoutMessage::ColumnRel(-1))),
        bind!(45, modkey+CTRL, Mode::Normal, edit_layout!(
                LayoutMessage::MasterFactorRel(5),
                LayoutMessage::ColumnRel(1))),
        // change work tagset - modkey+CTRL+[hl]
        bind!(43, modkey+CTRL, Mode::Normal, |c, s| {
            let res = if let Some(&Tag::Work(n)) =
                s.tag_stack().current().and_then(|s| s.tags.iter().next()) {
                s.tag_stack_mut().current_mut().map(|mut s| {
                    s.tags.remove(&Tag::Work(n));
                    s.tags.insert(Tag::Work(n.saturating_sub(1)));
                });
                WmCommand::Redraw
            } else {
                WmCommand::NoCommand
            };
            if res == WmCommand::Redraw {
                println!("{}", current_tagset(c, s));
            }
            res
        }),
        bind!(46, modkey+CTRL, Mode::Normal, |c, s| {
            let res = if let Some(&Tag::Work(n)) =
                s.tag_stack().current().and_then(|s| s.tags.iter().next()) {
                s.tag_stack_mut().current_mut().map(|mut s| {
                    s.tags.remove(&Tag::Work(n));
                    s.tags.insert(Tag::Work(n.saturating_add(1)));
                });
                WmCommand::Redraw
            } else {
                WmCommand::NoCommand
            };
            if res == WmCommand::Redraw {
                println!("{}", current_tagset(c, s));
            }
            res
        }),
        // move a client to an adjacent work tagset - modkey+CTRL+SHIFT+[hl]
        bind!(43, modkey+CTRL+SHIFT, Mode::Normal, |c, s|
            if let Some(&Tag::Work(n)) =
                s.tag_stack().current().and_then(|s| s.tags.iter().next()) {
                s.tag_stack()
                    .current()
                    .and_then(|t| c.get_focused_window(&t.tags))
                    .and_then(|w| c.update_client(w, |mut cl| {
                        cl.set_tags(&[Tag::Work(n.saturating_sub(1))]);
                        WmCommand::Redraw
                    }))
                    .unwrap_or(WmCommand::NoCommand)
            } else {
                WmCommand::NoCommand
            }
        ),
        bind!(46, modkey+CTRL+SHIFT, Mode::Normal, |c, s|
            if let Some(&Tag::Work(n)) =
                s.tag_stack().current().and_then(|s| s.tags.iter().next()) {
                s.tag_stack()
                    .current()
                    .and_then(|t| c.get_focused_window(&t.tags))
                    .and_then(|w| c.update_client(w, |mut cl| {
                        cl.set_tags(&[Tag::Work(n.saturating_add(1))]);
                        WmCommand::Redraw
                    }))
                    .unwrap_or(WmCommand::NoCommand)
            } else {
                WmCommand::NoCommand
            }
        ),
        // warp the mouse pointer out of the way - modkey+y
        bind!(52, modkey, Mode::Normal, |_, _|
              exec_command("swarp", &["0", "768"])),
        // kill current client - modkey+SHIFT+c
        bind!(54, modkey+SHIFT, Mode::Normal, |c, s| s
            .tag_stack()
            .current()
            .and_then(|t| c.get_focused_window(&t.tags))
            .map(WmCommand::Kill)
            .unwrap_or(WmCommand::NoCommand)
        ),
        // volume controls - XF86Audio{Mute,{Raise,Lower}Volume}
        bind!(121, 0, Mode::Normal, |_, _|
              exec_script("volume.sh", &["toggle"])),
        bind!(122, 0, Mode::Normal, |_, _| exec_script("volume.sh", &["5%-"])),
        bind!(123, 0, Mode::Normal, |_, _| exec_script("volume.sh", &["5%+"])),
        // backlight controls - XF86MonBrightness{Down,Up}
        bind!(232, 0, Mode::Normal, |_, _|
              exec_command("xbacklight", &["-dec", "5"])),
        bind!(233, 0, Mode::Normal, |_, _|
              exec_command("xbacklight", &["-inc", "5"])),
    ]);
    // default tag stack
    wm.setup_tags({
        let tagsets = vec![
            TagSet::new(set![Tag::Web, Tag::Marks], VStack {
                master_factor: 75,
                inverted: false,
                fixed: true,
            }),
            TagSet::new(set![Tag::Work(0)], VStack::default()),
            TagSet::new(set![Tag::Chat], HStack {
                master_factor: 75,
                inverted: true,
                fixed: false,
            }),
            TagSet::new(set![Tag::Media], Monocle::default()),
            TagSet::new(set![Tag::Logs, Tag::Mon], HStack {
                master_factor: 75,
                inverted: true,
                fixed: false,
            })
        ];
        TagStack::from_presets(tagsets, 1)
    });
    // matching function deciding upon client placement
    wm.setup_matching(Box::new(
        |props| if props.name == "Mozilla Firefox" {
            Some((set![Tag::Web], false))
        } else if props.class.contains(&String::from("uzbl-core")) {
            Some((set![Tag::Web], false))
        } else if props.class.contains(&String::from("Marks")) {
            Some((set![Tag::Marks], true))
        } else if props.class.contains(&String::from("Chat")) {
            Some((set![Tag::Chat], true))
        } else if props.class.contains(&String::from("mpv")) {
            Some((set![Tag::Media], false))
        } else if props.class.contains(&String::from("Mon")) {
            Some((set![Tag::Mon], false))
        } else {
            None
        }
    ));
<<<<<<< HEAD
    // matching function deciding upon screen handling
    //wm.setup_screen_matching(Box::new(|s| s));
=======
}

fn write_mode(mode: &str) {
    if let Some(path) = home_dir()
        .map(|mut dir| {
            dir.push("tmp");
            dir.push("mode_fifo");
            dir.into_os_string()
        }) {
        if let Ok(mut f) = File::create(path) {
            let _ = writeln!(f, "{}", mode);
        }
    }
}

fn exec_script(script: &str, args: &[&str]) -> WmCommand {
    let _ = home_dir()
        .map(|mut dir| {
            dir.push("dotfiles");
            dir.push("scripts");
            dir.push(script);
            Command::new(dir.into_os_string())
                .args(args)
                .stdout(Stdio::null())
                .stderr(Stdio::null())
                .spawn()
        });
    WmCommand::NoCommand
}

fn exec_command(command: &str, args: &[&str]) -> WmCommand {
    let _ = Command::new(command)
        .args(args)
        .stdout(Stdio::null())
        .stderr(Stdio::null())
        .spawn();
    WmCommand::NoCommand
>>>>>>> 9ba77d27
}<|MERGE_RESOLUTION|>--- conflicted
+++ resolved
@@ -21,17 +21,9 @@
 use wm::client::{TagSet, TagStack, ClientSet, current_tagset};
 use wm::kbd::*;
 
-<<<<<<< HEAD
 use wm::layout::{TilingArea, LayoutMessage};
-use wm::layout::grid::Grid;
 use wm::layout::monocle::Monocle;
-use wm::layout::spiral::Spiral;
-use wm::layout::stack::{DStack, HStack, VStack};
-=======
-use wm::layout::{TilingArea,LayoutMessage};
-use wm::layout::monocle::Monocle;
-use wm::layout::stack::{HStack,VStack};
->>>>>>> 9ba77d27
+use wm::layout::stack::{HStack, VStack};
 
 use wm::window_system::{Wm, WmConfig, WmCommand};
 
@@ -417,10 +409,8 @@
             None
         }
     ));
-<<<<<<< HEAD
     // matching function deciding upon screen handling
     //wm.setup_screen_matching(Box::new(|s| s));
-=======
 }
 
 fn write_mode(mode: &str) {
@@ -458,5 +448,4 @@
         .stderr(Stdio::null())
         .spawn();
     WmCommand::NoCommand
->>>>>>> 9ba77d27
 }