--- conflicted
+++ resolved
@@ -384,8 +384,7 @@
     });
     // matching function deciding upon client placement
     wm.setup_matching(Box::new(
-<<<<<<< HEAD
-        |props| if props.name == "Mozilla Firefox" {
+        |props, _| if props.name == "Mozilla Firefox" {
             Some((set![Tag::Web], false))
         } else if props.class.contains(&String::from("uzbl-core")) {
             Some((set![Tag::Web], false))
@@ -397,10 +396,6 @@
             Some((set![Tag::Media], false))
         } else if props.class.contains(&String::from("Mon")) {
             Some((set![Tag::Mon], false))
-=======
-        |props, _| if props.name == "Mozilla Firefox" {
-            Some((set![Tag::Web], true))
->>>>>>> 671fb9cd
         } else {
             None
         }
