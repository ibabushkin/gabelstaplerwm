//! # Configuration module for gabelstaplerwm
//! This module is intended to be edited by the user in order to customize
//! the software and adjust it to his or her needs. You can edit the enums
//! freely, but you need to keep the functions already declared, as well as
//! trait instances which are derived or implemented, though you can change
//! the implementations of the `Default` trait. All other edits are welcome
//! as well, but chances are you
//!
//! * don't need them to customize your wm.
//! * should consider contributing your changes back instead, as it seems to be
//!   a more involved and complex feature that you are working on.
//!
//! But feel free to do otherwise if you wish.
use std::collections::BTreeSet;
use std::env::home_dir;
use std::fmt;
use std::fs::File;
use std::io::prelude::*;
use std::process::{Command, Stdio};

use wm::client::{TagSet, ClientSet, current_tagset};
use wm::kbd::*;

use wm::layout::LayoutMessage;
use wm::layout::monocle::Monocle;
use wm::layout::stack::{HStack, VStack};

use wm::window_system::{Wm, WmConfig, WmCommand};

use xcb::xproto::{MOD_MASK_LOCK, MOD_MASK_2};

/// All modifier combinations ignored while grabbing keys.
///
/// Each modifier mask listed here will be grabbed as if it was the empty mask, and
/// handled as such when dispatching key presses to callback actions.
pub static IGNORED_MODS_VEC: [u16; 3] = [0, MOD_MASK_LOCK as u16, MOD_MASK_2 as u16];

/// All tags used by `gabelstaplerwm`
///
/// Tags are symbolic identifiers by which you can classify your clients.
/// Each window has one or more tags, and you can display zero or more tags.
/// This means that all windows having at least one of the tags of the
/// *tagset* to be displayed attached get displayed.
#[derive(Clone, Debug, PartialEq, Eq, Hash, PartialOrd, Ord)]
pub enum Tag {
    /// the web tag - for browsers and stuff
    Web,
    /// "unlimited" number of work tags
    Work(i8),
    /// the chat tag - for IRC and IM
    Chat,
    /// the org tag - for todos and other organizational stuff
    Org,
    /// the mail tag - for mails (actually just `mutt`)
    Mail,
    /// the media tag - for movies, music apps etc.
    Media,
    /// the log tag - for log viewing
    Logs,
    /// the monitoring tag - for htop & co.
    Mon,
}

impl Default for Tag {
    fn default() -> Tag {
        Tag::Work(0)
    }
}

impl fmt::Display for Tag {
    fn fmt(&self, f: &mut fmt::Formatter) -> fmt::Result {
        if let Tag::Work(n) = *self {
            write!(f, "work/{}", n)
        } else {
            write!(f, "{}", match *self {
                Tag::Web => "web",
                Tag::Chat => "chat",
                Tag::Org => "org",
                Tag::Mail => "mail",
                Tag::Media => "media",
                Tag::Logs => "logs",
                Tag::Mon => "mon",
                _ => unreachable!(),
            })
        }
    }
}

/// All keyboard modes used by `gabelstaplerwm`-
///
/// A mode represents the active set of keybindings and/or their functionality.
/// This works like the vim editor: different keybindings get triggered in
/// different modes, even if the same keys are pressed.
///
/// # Limitations
/// Be aware that currently, `gabelstaplerwm` grabs the key combinations
/// globally during setup. This allows for overlapping keybindings in different
/// modes, but passing a key combination once grabbed to apps depending on mode
/// is currently impossible. This can be lifted in the future, if we decide to
/// regrab on every mode change, but that's a rather expensive operation, given
/// the currrent, `HashMap`-based design.
#[derive(Clone, Copy, Debug, PartialEq, Eq, Hash)]
pub enum Mode {
    /// normal mode doing normal stuff
    Normal,
    /// toggle tag on client mode
    Toggle,
    /// move client to tag mode
    Move,
    /// toggle tag on tagset mode
    Setup,
}

impl Default for Mode {
    fn default() -> Mode {
        Mode::Normal
    }
}

/// Generate a window manager config - colors, border width...
///
/// Here you can specify (or compute) the settings you want to have.
/// See the docs for `TilingArea` for more information.
pub fn generate_config() -> WmConfig {
    WmConfig {
        f_color: (0xd7d7, 0x3737, 0x3737), // and this is #d73737 (a red)
        u_color: (0x2020, 0x2020, 0x1d1d), // this is #20201d (a black)
        border_width: 1,
    }
}

/// Setup datastructures for the window manager.
///
/// This includes keybindings, default tag stack and matching.
pub fn setup_wm(wm: &mut Wm) {
    // keybindings
<<<<<<< HEAD
    let modkey = MOD4;
    wm.setup_bindings(vec![
        // focus n'th-tagset - modkey+[1-9]
        bind!(10, modkey, Mode::Normal, push_tagset!(0;; current_tagset)),
        bind!(11, modkey, Mode::Normal, push_tagset!(1;; current_tagset)),
        bind!(12, modkey, Mode::Normal, push_tagset!(2;; current_tagset)),
        bind!(13, modkey, Mode::Normal, push_tagset!(3;; current_tagset)),
        bind!(14, modkey, Mode::Normal, push_tagset!(4;; current_tagset)),
        bind!(15, modkey, Mode::Normal, push_tagset!(5;; current_tagset)),
        bind!(16, modkey, Mode::Normal, push_tagset!(6;; current_tagset)),
        bind!(17, modkey, Mode::Normal, push_tagset!(7;; current_tagset)),
        bind!(18, modkey, Mode::Normal, push_tagset!(8;; current_tagset)),
        // toggle tags on current client - modkey+[1-6]
        bind!(10, modkey, Mode::Toggle, toggle_tag!(Tag::Web)),
        bind!(12, modkey, Mode::Toggle, toggle_tag!(Tag::Chat)),
        bind!(13, modkey, Mode::Toggle, toggle_tag!(Tag::Org)),
        bind!(14, modkey, Mode::Toggle, toggle_tag!(Tag::Mail)),
        bind!(15, modkey, Mode::Toggle, toggle_tag!(Tag::Media)),
        bind!(16, modkey, Mode::Toggle, toggle_tag!(Tag::Logs)),
        bind!(17, modkey, Mode::Toggle, toggle_tag!(Tag::Mon)),
        // move client to tags - modkey+[1-6]
        bind!(10, modkey, Mode::Move, move_to_tag!(Tag::Web)),
        bind!(12, modkey, Mode::Move, move_to_tag!(Tag::Chat)),
        bind!(13, modkey, Mode::Move, move_to_tag!(Tag::Org)),
        bind!(14, modkey, Mode::Move, move_to_tag!(Tag::Mail)),
        bind!(15, modkey, Mode::Move, move_to_tag!(Tag::Media)),
        bind!(16, modkey, Mode::Move, move_to_tag!(Tag::Logs)),
        bind!(17, modkey, Mode::Move, move_to_tag!(Tag::Mon)),
        // toggle tags on current tagset - modkey+[1-6]
        bind!(10, modkey, Mode::Setup,
              toggle_show_tag!(Tag::Web;; current_tagset)),
        bind!(12, modkey, Mode::Setup,
              toggle_show_tag!(Tag::Chat;; current_tagset)),
        bind!(13, modkey, Mode::Setup,
              toggle_show_tag!(Tag::Org;; current_tagset)),
        bind!(14, modkey, Mode::Setup,
              toggle_show_tag!(Tag::Mail;; current_tagset)),
        bind!(15, modkey, Mode::Setup,
              toggle_show_tag!(Tag::Media;; current_tagset)),
        bind!(16, modkey, Mode::Setup,
              toggle_show_tag!(Tag::Logs;; current_tagset)),
        bind!(17, modkey, Mode::Setup,
              toggle_show_tag!(Tag::Mon;; current_tagset)),
        // quit the window manager - modkey+CTRL+q
        bind!(24, modkey+CTRL, Mode::Normal, |_, _| {
            exec_script("control.sh", &["stop", "bar"]);
            WmCommand::Quit
        }),
        // spawn alarm/reminder notification with a delay - modkey+q
        bind!(24, modkey, Mode::Normal, |_, _| exec_script("alarm.sh", &[])),
        // spawn custom dmenu - modkey+w
        bind!(25, modkey, Mode::Normal, |_, _| exec_script("menu.sh", &[])),
        // spawn workspace dmenu - modkey+SHIFT+w
        bind!(25, modkey+SHIFT, Mode::Normal, |_, _|
              exec_script("workspace.sh", &[])),
        // spawn dmenu_run - modkey+CTRL+w
        bind!(25, modkey+CTRL, Mode::Normal, |_, _|
              exec_command("dmenu_run", &["-y", "20"])),
        // spawn password manager script for dmenu - modkey+e
        bind!(26, modkey, Mode::Normal, |_, _| exec_script("pass.sh", &[])),
        // switch to normal mode - modkey+r
        bind!(27, modkey, Mode::Toggle, |_, _| {
            write_mode("NORMAL");
            WmCommand::ModeSwitch(Mode::Normal)
        }),
        bind!(27, modkey, Mode::Move, |_, _| {
            write_mode("NORMAL");
            WmCommand::ModeSwitch(Mode::Normal)
        }),
        bind!(27, modkey, Mode::Setup, |_, _| {
            write_mode("NORMAL");
            WmCommand::ModeSwitch(Mode::Normal)
        }),
        // switch to toggle mode - modkey+t
        bind!(28, modkey, Mode::Normal, |_, _| {
            write_mode("TOGGLE");
            WmCommand::ModeSwitch(Mode::Toggle)
        }),
        bind!(28, modkey, Mode::Move, |_, _| {
            write_mode("TOGGLE");
            WmCommand::ModeSwitch(Mode::Toggle)
        }),
        bind!(28, modkey, Mode::Setup, |_, _| {
            write_mode("TOGGLE");
            WmCommand::ModeSwitch(Mode::Toggle)
        }),
        // switch to move mode - modkey+z
        bind!(29, modkey, Mode::Normal, |_, _| {
            write_mode("MOVE");
            WmCommand::ModeSwitch(Mode::Move)
        }),
        bind!(29, modkey, Mode::Toggle, |_, _| {
            write_mode("MOVE");
            WmCommand::ModeSwitch(Mode::Move)
        }),
        bind!(29, modkey, Mode::Setup, |_, _| {
            write_mode("MOVE");
            WmCommand::ModeSwitch(Mode::Move)
        }),
        // switch to setup mode - modkey+u
        bind!(30, modkey, Mode::Normal, |_, _| {
            write_mode("SETUP");
            WmCommand::ModeSwitch(Mode::Setup)
        }),
        bind!(30, modkey, Mode::Toggle, |_, _| {
            write_mode("SETUP");
            WmCommand::ModeSwitch(Mode::Setup)
        }),
        bind!(30, modkey, Mode::Move, |_, _| {
            write_mode("SETUP");
            WmCommand::ModeSwitch(Mode::Setup)
        }),
        // spawn a terminal - modkey+i
        bind!(31, modkey, Mode::Normal, |_, _| exec_command("st", &["tmux"])),
        // spawn an agenda notification - modkey+o
        bind!(32, modkey, Mode::Normal, |_, _| exec_script("org.sh", &[])),
        // spawn a weather notification - modkey+p
        bind!(33, modkey, Mode::Normal, |_, _| exec_script("weather.sh", &[])),
        // spawn a pomodoro timer notification - modkey+[SHIFT,CTRL]+ü
        bind!(34, modkey, Mode::Normal, |_, _| exec_script("pom.sh", &["-i"])),
        bind!(34, modkey+SHIFT, Mode::Normal, |_, _| exec_script("pom.sh", &["-p"])),
        bind!(34, modkey+CTRL, Mode::Normal, |_, _| exec_script("pom.sh", &["-t"])),
        // reset focus (in case bad things happened)
        bind!(35, modkey, Mode::Normal, |_, _| WmCommand::Focus),
        // toggle fixed state of layout - modkey+enter
        bind!(36, modkey, Mode::Normal, edit_layout!(LayoutMessage::FixedRel)),
        // toggle inverted state of layout - modkey+SHIFT+enter
        bind!(36, modkey+SHIFT, Mode::Normal, edit_layout!(LayoutMessage::InvertedRel)),
        // reattach to tmux session - modkey+a
        bind!(38, modkey, Mode::Normal, |_, _| exec_script("reattach.sh", &[])),
        // lock screen - modkey+s
        bind!(39, modkey, Mode::Normal, |_, _| exec_script("slock.sh", &[])),
        // shutdown system - modkey+CTRL+s
        bind!(39, modkey+CTRL, Mode::Normal, |_, _|
              exec_command("doas", &["shutdown", "-h", "now"])),
        // go back in tagset history - modkey+g
        bind!(42, modkey, Mode::Normal, |c, s| {
            if s.tag_stack_mut().view_prev() {
                println!("{}", current_tagset(c, s));
                WmCommand::Redraw
            } else {
                WmCommand::NoCommand
            }
        }),
        // focus windows by direction or order - modkey+[hjkl+-]
        bind!(43, modkey, Mode::Normal, focus!(ClientSet::focus_left)),
        bind!(44, modkey, Mode::Normal, focus!(ClientSet::focus_bottom)),
        bind!(45, modkey, Mode::Normal, focus!(ClientSet::focus_top)),
        bind!(46, modkey, Mode::Normal, focus!(ClientSet::focus_right)),
        bind!(35, modkey, Mode::Normal, focus!(ClientSet::focus_next)),
        bind!(61, modkey, Mode::Normal, focus!(ClientSet::focus_prev)),
        // swap windows by direction or order - modkey+SHIFT+[hjkl+-]
        bind!(43, modkey+SHIFT, Mode::Normal, swap!(ClientSet::swap_left)),
        bind!(44, modkey+SHIFT, Mode::Normal, swap!(ClientSet::swap_bottom)),
        bind!(45, modkey+SHIFT, Mode::Normal, swap!(ClientSet::swap_top)),
        bind!(46, modkey+SHIFT, Mode::Normal, swap!(ClientSet::swap_right)),
        bind!(35, modkey+SHIFT, Mode::Normal, swap!(ClientSet::swap_next)),
        bind!(61, modkey+SHIFT, Mode::Normal, swap!(ClientSet::swap_prev)),
        // change layout attributes - modkey+CTRL+[jk]
        bind!(44, modkey+CTRL, Mode::Normal, edit_layout!(
                LayoutMessage::MasterFactorRel(-5),
                LayoutMessage::ColumnRel(-1))),
        bind!(45, modkey+CTRL, Mode::Normal, edit_layout!(
                LayoutMessage::MasterFactorRel(5),
                LayoutMessage::ColumnRel(1))),
        // change work tagset - modkey+CTRL+[hl]
        bind!(43, modkey+CTRL, Mode::Normal, |c, s| {
            let res = if let Some(&Tag::Work(n)) =
                s.tag_stack().current().and_then(|s| s.get_tags().iter().next()) {
                s.tag_stack_mut().current_mut().map(|mut s| {
                    s.replace_tag(Tag::Work(n), Tag::Work(n.saturating_sub(1)));
                });
                true
            } else {
                false
            };
            if res {
                println!("{}", current_tagset(c, s));
                WmCommand::Redraw
            } else {
                WmCommand::NoCommand
            }
        }),
        // switch screen - modkey+space
        bind!(65, modkey, Mode::Normal, |_, s|
            if s.change_screen(|cur, len| (cur + 1) % len) {
                WmCommand::Focus
            } else {
                WmCommand::NoCommand
            }),
        bind!(46, modkey+CTRL, Mode::Normal, |c, s| {
            let res = if let Some(&Tag::Work(n)) =
                s.tag_stack().current().and_then(|s| s.get_tags().iter().next()) {
                s.tag_stack_mut().current_mut().map(|mut s| {
                    s.replace_tag(Tag::Work(n), Tag::Work(n.saturating_add(1)));
                });
                true
            } else {
                false
            };
            if res {
                println!("{}", current_tagset(c, s));
                WmCommand::Redraw
            } else {
                WmCommand::NoCommand
            }
        }),
        // move a client to an adjacent work tagset - modkey+CTRL+SHIFT+[hl]
        bind!(43, modkey+CTRL+SHIFT, Mode::Normal, |c, s|
            if let Some(&Tag::Work(n)) =
                s.tag_stack().current().and_then(|s| s.get_tags().iter().next()) {
                s.tag_stack()
                    .current()
                    .and_then(|t| c.get_focused_window(t.get_tags()))
                    .and_then(|w| c.update_client(w, |mut cl| {
                        cl.set_tags(&[Tag::Work(n.saturating_sub(1))]);
                        WmCommand::Redraw
                    }))
                    .unwrap_or(WmCommand::NoCommand)
            } else {
                WmCommand::NoCommand
            }
        ),
        bind!(46, modkey+CTRL+SHIFT, Mode::Normal, |c, s|
            if let Some(&Tag::Work(n)) =
                s.tag_stack().current().and_then(|s| s.get_tags().iter().next()) {
                s.tag_stack()
                    .current()
                    .and_then(|t| c.get_focused_window(t.get_tags()))
                    .and_then(|w| c.update_client(w, |mut cl| {
                        cl.set_tags(&[Tag::Work(n.saturating_add(1))]);
                        WmCommand::Redraw
                    }))
                    .unwrap_or(WmCommand::NoCommand)
            } else {
                WmCommand::NoCommand
            }
        ),
        // warp the mouse pointer out of the way - modkey+y
        bind!(52, modkey, Mode::Normal, |_, _|
              exec_command("swarp", &["0", "900"])),
        // kill current client - modkey+SHIFT+c
        bind!(54, modkey+SHIFT, Mode::Normal, |c, s| s
            .tag_stack()
=======
    let modkey = if cfg!(feature = "no-xephyr") {
        MOD4
    } else {
        ALTGR
    };
    wm.setup_bindings(vec![// focus single-digit-tagset
                           bind!(10, modkey, Mode::Normal, push_tagset!(0;; current_tagset)),
                           bind!(11, modkey, Mode::Normal, push_tagset!(1;; current_tagset)),
                           bind!(12, modkey, Mode::Normal, push_tagset!(2;; current_tagset)),
                           bind!(13, modkey, Mode::Normal, push_tagset!(3;; current_tagset)),
                           bind!(14, modkey, Mode::Normal, push_tagset!(4;; current_tagset)),
                           bind!(15, modkey, Mode::Normal, push_tagset!(5;; current_tagset)),
                           bind!(16, modkey, Mode::Normal, push_tagset!(6;; current_tagset)),
                           bind!(17, modkey, Mode::Normal, push_tagset!(7;; current_tagset)),
                           bind!(18, modkey, Mode::Normal, push_tagset!(8;; current_tagset)),
                           // toggle tags on current client
                           bind!(10,
                                 modkey + CTRL + SHIFT,
                                 Mode::Normal,
                                 toggle_tag!(Tag::Web)),
                           bind!(11,
                                 modkey + CTRL + SHIFT,
                                 Mode::Normal,
                                 toggle_tag!(Tag::Work2)),
                           bind!(12,
                                 modkey + CTRL + SHIFT,
                                 Mode::Normal,
                                 toggle_tag!(Tag::Work3)),
                           bind!(13,
                                 modkey + CTRL + SHIFT,
                                 Mode::Normal,
                                 toggle_tag!(Tag::Work4)),
                           bind!(14,
                                 modkey + CTRL + SHIFT,
                                 Mode::Normal,
                                 toggle_tag!(Tag::Work5)),
                           bind!(15,
                                 modkey + CTRL + SHIFT,
                                 Mode::Normal,
                                 toggle_tag!(Tag::Media)),
                           bind!(16,
                                 modkey + CTRL + SHIFT,
                                 Mode::Normal,
                                 toggle_tag!(Tag::Chat)),
                           bind!(17,
                                 modkey + CTRL + SHIFT,
                                 Mode::Normal,
                                 toggle_tag!(Tag::Logs)),
                           bind!(18,
                                 modkey + CTRL + SHIFT,
                                 Mode::Normal,
                                 toggle_tag!(Tag::Mon)),
                           // move client to tags
                           bind!(10, modkey + SHIFT, Mode::Normal, move_to_tag!(Tag::Web)),
                           bind!(11, modkey + SHIFT, Mode::Normal, move_to_tag!(Tag::Work2)),
                           bind!(12, modkey + SHIFT, Mode::Normal, move_to_tag!(Tag::Work3)),
                           bind!(13, modkey + SHIFT, Mode::Normal, move_to_tag!(Tag::Work4)),
                           bind!(14, modkey + SHIFT, Mode::Normal, move_to_tag!(Tag::Work5)),
                           bind!(15, modkey + SHIFT, Mode::Normal, move_to_tag!(Tag::Media)),
                           bind!(16, modkey + SHIFT, Mode::Normal, move_to_tag!(Tag::Chat)),
                           bind!(17, modkey + SHIFT, Mode::Normal, move_to_tag!(Tag::Logs)),
                           bind!(18, modkey + SHIFT, Mode::Normal, move_to_tag!(Tag::Mon)),
                           // focus windows
                           bind!(43, modkey, Mode::Normal, focus!(ClientSet::focus_left)),
                           bind!(44, modkey, Mode::Normal, focus!(ClientSet::focus_bottom)),
                           bind!(45, modkey, Mode::Normal, focus!(ClientSet::focus_top)),
                           bind!(46, modkey, Mode::Normal, focus!(ClientSet::focus_right)),
                           bind!(35, modkey, Mode::Normal, focus!(ClientSet::focus_next)),
                           bind!(61, modkey, Mode::Normal, focus!(ClientSet::focus_prev)),
                           // swap windows
                           bind!(43,
                                 modkey + SHIFT,
                                 Mode::Normal,
                                 swap!(ClientSet::swap_left)),
                           bind!(44,
                                 modkey + SHIFT,
                                 Mode::Normal,
                                 swap!(ClientSet::swap_bottom)),
                           bind!(45, modkey + SHIFT, Mode::Normal, swap!(ClientSet::swap_top)),
                           bind!(46,
                                 modkey + SHIFT,
                                 Mode::Normal,
                                 swap!(ClientSet::swap_right)),
                           bind!(35,
                                 modkey + SHIFT,
                                 Mode::Normal,
                                 swap!(ClientSet::swap_next)),
                           bind!(61,
                                 modkey + SHIFT,
                                 Mode::Normal,
                                 swap!(ClientSet::swap_prev)),
                           // change layout attributes
                           bind!(44,
                                 modkey + CTRL,
                                 Mode::Normal,
                                 edit_layout!(LayoutMessage::MasterFactorRel(-5),
                                              LayoutMessage::ColumnRel(-1))),
                           bind!(45,
                                 modkey + CTRL,
                                 Mode::Normal,
                                 edit_layout!(LayoutMessage::MasterFactorRel(5),
                                              LayoutMessage::ColumnRel(1))),
                           bind!(55, modkey, Mode::Normal, change_layout!(VStack::default())),
                           bind!(56, modkey, Mode::Normal, change_layout!(HStack::default())),
                           bind!(57, modkey, Mode::Normal, change_layout!(DStack::default())),
                           bind!(58, modkey, Mode::Normal, change_layout!(Grid::default())),
                           bind!(59, modkey, Mode::Normal, change_layout!(Spiral::default())),
                           bind!(60, modkey, Mode::Normal, change_layout!(Monocle::default())),
                           bind!(65,
                                 modkey,
                                 Mode::Normal,
                                 |_, s| if s.change_screen(|cur, len| (cur + 1) % len) {
                                     WmCommand::Focus
                                 } else {
                                     WmCommand::NoCommand
                                 }),
                           // quit the window manager
                           bind!(24, modkey + CTRL, Mode::Normal, |_, _| WmCommand::Quit),
                           // go back in tagset history
                           bind!(42,
                                 modkey,
                                 Mode::Normal,
                                 |c, s| if s.tag_stack_mut().view_prev() {
                                     println!("{}", current_tagset(c, s));
                                     WmCommand::Redraw
                                 } else {
                                     WmCommand::NoCommand
                                 }),
                           // spawn a terminal
                           bind!(31, modkey, Mode::Normal, |_, _| {
        let _ = Command::new("st").spawn();
        WmCommand::NoCommand
    }),
                           // kill current client
                           bind!(54, modkey, Mode::Normal, |c, s| {
        s.tag_stack()
>>>>>>> 47d13f36
            .current()
            .and_then(|t| c.get_focused_window(t.get_tags()))
            .map(WmCommand::Kill)
            .unwrap_or(WmCommand::NoCommand)
<<<<<<< HEAD
        ),
        /* bind!(55, modkey, Mode::Normal, change_layout!(VStack::default())),
         * bind!(56, modkey, Mode::Normal, change_layout!(HStack::default())),
         * bind!(57, modkey, Mode::Normal, change_layout!(DStack::default())),
         * bind!(58, modkey, Mode::Normal, change_layout!(Grid::default())),
         * bind!(59, modkey, Mode::Normal, change_layout!(Spiral::default())),
         * bind!(60, modkey, Mode::Normal, change_layout!(Monocle::default())),
         */
        // volume controls - XF86Audio{Mute,{Raise,Lower}Volume}
        bind!(121, 0, Mode::Normal, |_, _|
              exec_script("volume.sh", &["toggle"])),
        bind!(122, 0, Mode::Normal, |_, _| exec_script("volume.sh", &["5%-"])),
        bind!(123, 0, Mode::Normal, |_, _| exec_script("volume.sh", &["5%+"])),
    ]);

    // matching function deciding upon client placement
    wm.setup_matching(Box::new(
        |props, screens| if props.name == "Mozilla Firefox" {
            Some((set![Tag::Web], false))
        } else if props.class.contains(&String::from("uzbl-core")) {
            Some((set![Tag::Web], true))
        } else if props.class.contains(&String::from("Chat")) {
            Some((set![Tag::Chat], true))
        } else if props.class.contains(&String::from("Org")) {
            Some((set![Tag::Org], true))
        } else if props.class.contains(&String::from("Mail")) {
            Some((set![Tag::Mail], true))
        } else if props.class.contains(&String::from("mpv")) ||
                props.class.contains(&String::from("Media")) {
            Some((set![Tag::Media], true))
        } else if props.class.contains(&String::from("Mon")) {
            Some((set![Tag::Mon], true))
        } else {
            screens.tag_stack().current().map(|t| (t.get_tags().clone(), true))
        }
    ));
=======
    }),
                           // switch to setup mode
                           bind!(36,
                                 modkey,
                                 Mode::Normal,
                                 |_, _| WmCommand::ModeSwitch(Mode::Setup)),
                           // switch back to normal mode
                           bind!(36,
                                 modkey,
                                 Mode::Setup,
                                 |_, _| WmCommand::ModeSwitch(Mode::Normal)),
                           // toggle tags on current tagset
                           bind!(10,
                                 modkey,
                                 Mode::Setup,
                                 toggle_show_tag!(Tag::Web;; current_tagset)),
                           bind!(11,
                                 modkey,
                                 Mode::Setup,
                                 toggle_show_tag!(Tag::Work2;; current_tagset)),
                           bind!(12,
                                 modkey,
                                 Mode::Setup,
                                 toggle_show_tag!(Tag::Work3;; current_tagset)),
                           bind!(13,
                                 modkey,
                                 Mode::Setup,
                                 toggle_show_tag!(Tag::Work4;; current_tagset)),
                           bind!(14,
                                 modkey,
                                 Mode::Setup,
                                 toggle_show_tag!(Tag::Work5;; current_tagset)),
                           bind!(15,
                                 modkey,
                                 Mode::Setup,
                                 toggle_show_tag!(Tag::Media;; current_tagset)),
                           bind!(16,
                                 modkey,
                                 Mode::Setup,
                                 toggle_show_tag!(Tag::Chat;; current_tagset)),
                           bind!(17,
                                 modkey,
                                 Mode::Setup,
                                 toggle_show_tag!(Tag::Logs;; current_tagset)),
                           bind!(18,
                                 modkey,
                                 Mode::Setup,
                                 toggle_show_tag!(Tag::Mon;; current_tagset))]);

    // matching function deciding upon client placement
    wm.setup_matching(Box::new(|props, _| if props.name == "Mozilla Firefox" {
                                   Some((set![Tag::Web], true))
                               } else {
                                   None
                               }));
>>>>>>> 47d13f36

    // matching function deciding upon screen handling
    wm.setup_screen_matching(Box::new(|screen, _, index| {
        if index == 0 && screen.area.offset_y == 0 {
            screen.area.offset_y = 20;
            screen.area.height -= 20;
        }

        if screen.tag_stack.is_clean() {
<<<<<<< HEAD
            let tagsets = vec![
                TagSet::new(set![Tag::Web], VStack::new(80, true, false)),
                TagSet::new(set![Tag::Work(0)], VStack::default()),
                TagSet::new(set![Tag::Chat], HStack::new(75, true, false)),
                TagSet::new(set![Tag::Org], HStack::new(75, false, false)),
                TagSet::new(set![Tag::Mail], HStack::new(75, false, false)),
                TagSet::new(set![Tag::Media], Monocle::default()),
                TagSet::new(set![Tag::Logs, Tag::Mon], HStack::new(75, true, false)),
            ];
=======
            let tagsets = vec![TagSet::new(set![Tag::Web], DStack::default()),
                               TagSet::new(set![Tag::Work2], VStack::default()),
                               TagSet::new(set![Tag::Work3], VStack::default()),
                               TagSet::new(set![Tag::Work4], Spiral::default()),
                               TagSet::new(set![Tag::Work5], Grid::default()),
                               TagSet::new(set![Tag::Media], Monocle::default()),
                               TagSet::new(set![Tag::Chat], HStack::default()),
                               TagSet::new(set![Tag::Logs], HStack::default()),
                               TagSet::new(set![Tag::Mon], HStack::default())];
>>>>>>> 47d13f36
            screen.tag_stack.setup(tagsets, 1);
        }
    }));

<<<<<<< HEAD
    wm.setup_urgency_callback(Box::new(|client| {
        let tags = set!(Tag::Chat);
        if client.match_tags(&tags) {
            let _ = Command::new("notify-send")
                .args(&["-a", "urgecy set on tag", "chat"])
                .spawn();
        }
    }));
}

fn write_mode(mode: &str) {
    if let Some(path) = home_dir()
        .map(|mut dir| {
            dir.push("tmp");
            dir.push("mode_fifo");
            dir.into_os_string()
        }) {
        if let Ok(mut f) = File::create(path) {
            let _ = writeln!(f, "{}", mode);
        }
    }
}

fn exec_script(script: &str, args: &[&str]) -> WmCommand {
    let _ = home_dir()
        .map(|mut dir| {
            dir.push("dotfiles");
            dir.push("scripts");
            dir.push(script);
            Command::new(dir.into_os_string())
                .args(args)
                .stdout(Stdio::null())
                .stderr(Stdio::null())
                .spawn()
        });
    WmCommand::NoCommand
}

fn exec_command(command: &str, args: &[&str]) -> WmCommand {
    let _ = Command::new(command)
        .args(args)
        .stdout(Stdio::null())
        .stderr(Stdio::null())
        .spawn();
    WmCommand::NoCommand
=======
    wm.setup_urgency_callback(Box::new(|_| {
                                           info!("this the default urgency callback.");
                                       }));
>>>>>>> 47d13f36
}<|MERGE_RESOLUTION|>--- conflicted
+++ resolved
@@ -134,7 +134,6 @@
 /// This includes keybindings, default tag stack and matching.
 pub fn setup_wm(wm: &mut Wm) {
     // keybindings
-<<<<<<< HEAD
     let modkey = MOD4;
     wm.setup_bindings(vec![
         // focus n'th-tagset - modkey+[1-9]
@@ -379,149 +378,10 @@
         // kill current client - modkey+SHIFT+c
         bind!(54, modkey+SHIFT, Mode::Normal, |c, s| s
             .tag_stack()
-=======
-    let modkey = if cfg!(feature = "no-xephyr") {
-        MOD4
-    } else {
-        ALTGR
-    };
-    wm.setup_bindings(vec![// focus single-digit-tagset
-                           bind!(10, modkey, Mode::Normal, push_tagset!(0;; current_tagset)),
-                           bind!(11, modkey, Mode::Normal, push_tagset!(1;; current_tagset)),
-                           bind!(12, modkey, Mode::Normal, push_tagset!(2;; current_tagset)),
-                           bind!(13, modkey, Mode::Normal, push_tagset!(3;; current_tagset)),
-                           bind!(14, modkey, Mode::Normal, push_tagset!(4;; current_tagset)),
-                           bind!(15, modkey, Mode::Normal, push_tagset!(5;; current_tagset)),
-                           bind!(16, modkey, Mode::Normal, push_tagset!(6;; current_tagset)),
-                           bind!(17, modkey, Mode::Normal, push_tagset!(7;; current_tagset)),
-                           bind!(18, modkey, Mode::Normal, push_tagset!(8;; current_tagset)),
-                           // toggle tags on current client
-                           bind!(10,
-                                 modkey + CTRL + SHIFT,
-                                 Mode::Normal,
-                                 toggle_tag!(Tag::Web)),
-                           bind!(11,
-                                 modkey + CTRL + SHIFT,
-                                 Mode::Normal,
-                                 toggle_tag!(Tag::Work2)),
-                           bind!(12,
-                                 modkey + CTRL + SHIFT,
-                                 Mode::Normal,
-                                 toggle_tag!(Tag::Work3)),
-                           bind!(13,
-                                 modkey + CTRL + SHIFT,
-                                 Mode::Normal,
-                                 toggle_tag!(Tag::Work4)),
-                           bind!(14,
-                                 modkey + CTRL + SHIFT,
-                                 Mode::Normal,
-                                 toggle_tag!(Tag::Work5)),
-                           bind!(15,
-                                 modkey + CTRL + SHIFT,
-                                 Mode::Normal,
-                                 toggle_tag!(Tag::Media)),
-                           bind!(16,
-                                 modkey + CTRL + SHIFT,
-                                 Mode::Normal,
-                                 toggle_tag!(Tag::Chat)),
-                           bind!(17,
-                                 modkey + CTRL + SHIFT,
-                                 Mode::Normal,
-                                 toggle_tag!(Tag::Logs)),
-                           bind!(18,
-                                 modkey + CTRL + SHIFT,
-                                 Mode::Normal,
-                                 toggle_tag!(Tag::Mon)),
-                           // move client to tags
-                           bind!(10, modkey + SHIFT, Mode::Normal, move_to_tag!(Tag::Web)),
-                           bind!(11, modkey + SHIFT, Mode::Normal, move_to_tag!(Tag::Work2)),
-                           bind!(12, modkey + SHIFT, Mode::Normal, move_to_tag!(Tag::Work3)),
-                           bind!(13, modkey + SHIFT, Mode::Normal, move_to_tag!(Tag::Work4)),
-                           bind!(14, modkey + SHIFT, Mode::Normal, move_to_tag!(Tag::Work5)),
-                           bind!(15, modkey + SHIFT, Mode::Normal, move_to_tag!(Tag::Media)),
-                           bind!(16, modkey + SHIFT, Mode::Normal, move_to_tag!(Tag::Chat)),
-                           bind!(17, modkey + SHIFT, Mode::Normal, move_to_tag!(Tag::Logs)),
-                           bind!(18, modkey + SHIFT, Mode::Normal, move_to_tag!(Tag::Mon)),
-                           // focus windows
-                           bind!(43, modkey, Mode::Normal, focus!(ClientSet::focus_left)),
-                           bind!(44, modkey, Mode::Normal, focus!(ClientSet::focus_bottom)),
-                           bind!(45, modkey, Mode::Normal, focus!(ClientSet::focus_top)),
-                           bind!(46, modkey, Mode::Normal, focus!(ClientSet::focus_right)),
-                           bind!(35, modkey, Mode::Normal, focus!(ClientSet::focus_next)),
-                           bind!(61, modkey, Mode::Normal, focus!(ClientSet::focus_prev)),
-                           // swap windows
-                           bind!(43,
-                                 modkey + SHIFT,
-                                 Mode::Normal,
-                                 swap!(ClientSet::swap_left)),
-                           bind!(44,
-                                 modkey + SHIFT,
-                                 Mode::Normal,
-                                 swap!(ClientSet::swap_bottom)),
-                           bind!(45, modkey + SHIFT, Mode::Normal, swap!(ClientSet::swap_top)),
-                           bind!(46,
-                                 modkey + SHIFT,
-                                 Mode::Normal,
-                                 swap!(ClientSet::swap_right)),
-                           bind!(35,
-                                 modkey + SHIFT,
-                                 Mode::Normal,
-                                 swap!(ClientSet::swap_next)),
-                           bind!(61,
-                                 modkey + SHIFT,
-                                 Mode::Normal,
-                                 swap!(ClientSet::swap_prev)),
-                           // change layout attributes
-                           bind!(44,
-                                 modkey + CTRL,
-                                 Mode::Normal,
-                                 edit_layout!(LayoutMessage::MasterFactorRel(-5),
-                                              LayoutMessage::ColumnRel(-1))),
-                           bind!(45,
-                                 modkey + CTRL,
-                                 Mode::Normal,
-                                 edit_layout!(LayoutMessage::MasterFactorRel(5),
-                                              LayoutMessage::ColumnRel(1))),
-                           bind!(55, modkey, Mode::Normal, change_layout!(VStack::default())),
-                           bind!(56, modkey, Mode::Normal, change_layout!(HStack::default())),
-                           bind!(57, modkey, Mode::Normal, change_layout!(DStack::default())),
-                           bind!(58, modkey, Mode::Normal, change_layout!(Grid::default())),
-                           bind!(59, modkey, Mode::Normal, change_layout!(Spiral::default())),
-                           bind!(60, modkey, Mode::Normal, change_layout!(Monocle::default())),
-                           bind!(65,
-                                 modkey,
-                                 Mode::Normal,
-                                 |_, s| if s.change_screen(|cur, len| (cur + 1) % len) {
-                                     WmCommand::Focus
-                                 } else {
-                                     WmCommand::NoCommand
-                                 }),
-                           // quit the window manager
-                           bind!(24, modkey + CTRL, Mode::Normal, |_, _| WmCommand::Quit),
-                           // go back in tagset history
-                           bind!(42,
-                                 modkey,
-                                 Mode::Normal,
-                                 |c, s| if s.tag_stack_mut().view_prev() {
-                                     println!("{}", current_tagset(c, s));
-                                     WmCommand::Redraw
-                                 } else {
-                                     WmCommand::NoCommand
-                                 }),
-                           // spawn a terminal
-                           bind!(31, modkey, Mode::Normal, |_, _| {
-        let _ = Command::new("st").spawn();
-        WmCommand::NoCommand
-    }),
-                           // kill current client
-                           bind!(54, modkey, Mode::Normal, |c, s| {
-        s.tag_stack()
->>>>>>> 47d13f36
             .current()
             .and_then(|t| c.get_focused_window(t.get_tags()))
             .map(WmCommand::Kill)
             .unwrap_or(WmCommand::NoCommand)
-<<<<<<< HEAD
         ),
         /* bind!(55, modkey, Mode::Normal, change_layout!(VStack::default())),
          * bind!(56, modkey, Mode::Normal, change_layout!(HStack::default())),
@@ -558,63 +418,6 @@
             screens.tag_stack().current().map(|t| (t.get_tags().clone(), true))
         }
     ));
-=======
-    }),
-                           // switch to setup mode
-                           bind!(36,
-                                 modkey,
-                                 Mode::Normal,
-                                 |_, _| WmCommand::ModeSwitch(Mode::Setup)),
-                           // switch back to normal mode
-                           bind!(36,
-                                 modkey,
-                                 Mode::Setup,
-                                 |_, _| WmCommand::ModeSwitch(Mode::Normal)),
-                           // toggle tags on current tagset
-                           bind!(10,
-                                 modkey,
-                                 Mode::Setup,
-                                 toggle_show_tag!(Tag::Web;; current_tagset)),
-                           bind!(11,
-                                 modkey,
-                                 Mode::Setup,
-                                 toggle_show_tag!(Tag::Work2;; current_tagset)),
-                           bind!(12,
-                                 modkey,
-                                 Mode::Setup,
-                                 toggle_show_tag!(Tag::Work3;; current_tagset)),
-                           bind!(13,
-                                 modkey,
-                                 Mode::Setup,
-                                 toggle_show_tag!(Tag::Work4;; current_tagset)),
-                           bind!(14,
-                                 modkey,
-                                 Mode::Setup,
-                                 toggle_show_tag!(Tag::Work5;; current_tagset)),
-                           bind!(15,
-                                 modkey,
-                                 Mode::Setup,
-                                 toggle_show_tag!(Tag::Media;; current_tagset)),
-                           bind!(16,
-                                 modkey,
-                                 Mode::Setup,
-                                 toggle_show_tag!(Tag::Chat;; current_tagset)),
-                           bind!(17,
-                                 modkey,
-                                 Mode::Setup,
-                                 toggle_show_tag!(Tag::Logs;; current_tagset)),
-                           bind!(18,
-                                 modkey,
-                                 Mode::Setup,
-                                 toggle_show_tag!(Tag::Mon;; current_tagset))]);
-
-    // matching function deciding upon client placement
-    wm.setup_matching(Box::new(|props, _| if props.name == "Mozilla Firefox" {
-                                   Some((set![Tag::Web], true))
-                               } else {
-                                   None
-                               }));
->>>>>>> 47d13f36
 
     // matching function deciding upon screen handling
     wm.setup_screen_matching(Box::new(|screen, _, index| {
@@ -624,7 +427,6 @@
         }
 
         if screen.tag_stack.is_clean() {
-<<<<<<< HEAD
             let tagsets = vec![
                 TagSet::new(set![Tag::Web], VStack::new(80, true, false)),
                 TagSet::new(set![Tag::Work(0)], VStack::default()),
@@ -634,22 +436,10 @@
                 TagSet::new(set![Tag::Media], Monocle::default()),
                 TagSet::new(set![Tag::Logs, Tag::Mon], HStack::new(75, true, false)),
             ];
-=======
-            let tagsets = vec![TagSet::new(set![Tag::Web], DStack::default()),
-                               TagSet::new(set![Tag::Work2], VStack::default()),
-                               TagSet::new(set![Tag::Work3], VStack::default()),
-                               TagSet::new(set![Tag::Work4], Spiral::default()),
-                               TagSet::new(set![Tag::Work5], Grid::default()),
-                               TagSet::new(set![Tag::Media], Monocle::default()),
-                               TagSet::new(set![Tag::Chat], HStack::default()),
-                               TagSet::new(set![Tag::Logs], HStack::default()),
-                               TagSet::new(set![Tag::Mon], HStack::default())];
->>>>>>> 47d13f36
             screen.tag_stack.setup(tagsets, 1);
         }
     }));
 
-<<<<<<< HEAD
     wm.setup_urgency_callback(Box::new(|client| {
         let tags = set!(Tag::Chat);
         if client.match_tags(&tags) {
@@ -695,9 +485,4 @@
         .stderr(Stdio::null())
         .spawn();
     WmCommand::NoCommand
-=======
-    wm.setup_urgency_callback(Box::new(|_| {
-                                           info!("this the default urgency callback.");
-                                       }));
->>>>>>> 47d13f36
 }